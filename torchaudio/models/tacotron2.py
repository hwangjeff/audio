# *****************************************************************************
#  Copyright (c) 2018, NVIDIA CORPORATION.  All rights reserved.
#
#  Redistribution and use in source and binary forms, with or without
#  modification, are permitted provided that the following conditions are met:
#      * Redistributions of source code must retain the above copyright
#        notice, this list of conditions and the following disclaimer.
#      * Redistributions in binary form must reproduce the above copyright
#        notice, this list of conditions and the following disclaimer in the
#        documentation and/or other materials provided with the distribution.
#      * Neither the name of the NVIDIA CORPORATION nor the
#        names of its contributors may be used to endorse or promote products
#        derived from this software without specific prior written permission.
#
#  THIS SOFTWARE IS PROVIDED BY THE COPYRIGHT HOLDERS AND CONTRIBUTORS "AS IS" AND
#  ANY EXPRESS OR IMPLIED WARRANTIES, INCLUDING, BUT NOT LIMITED TO, THE IMPLIED
#  WARRANTIES OF MERCHANTABILITY AND FITNESS FOR A PARTICULAR PURPOSE ARE
#  DISCLAIMED. IN NO EVENT SHALL NVIDIA CORPORATION BE LIABLE FOR ANY
#  DIRECT, INDIRECT, INCIDENTAL, SPECIAL, EXEMPLARY, OR CONSEQUENTIAL DAMAGES
#  (INCLUDING, BUT NOT LIMITED TO, PROCUREMENT OF SUBSTITUTE GOODS OR SERVICES;
#  LOSS OF USE, DATA, OR PROFITS; OR BUSINESS INTERRUPTION) HOWEVER CAUSED AND
#  ON ANY THEORY OF LIABILITY, WHETHER IN CONTRACT, STRICT LIABILITY, OR TORT
#  (INCLUDING NEGLIGENCE OR OTHERWISE) ARISING IN ANY WAY OUT OF THE USE OF THIS
#  SOFTWARE, EVEN IF ADVISED OF THE POSSIBILITY OF SUCH DAMAGE.
#
# *****************************************************************************

import warnings
from math import sqrt
from typing import Tuple, List, Optional, Union, Any, Dict

import torch
from torch import nn
from torch import Tensor
from torch.nn import functional as F
from torch.hub import load_state_dict_from_url


__all__ = [
    "Tacotron2",
    "tacotron2",
]


_DEFAULT_PARAMETERS = {
    'mask_padding': False,
    'n_mels': 80,
    'n_frames_per_step': 1,
    'symbol_embedding_dim': 512,
    'encoder_embedding_dim': 512,
    'encoder_n_convolution': 3,
    'encoder_kernel_size': 5,
    'decoder_rnn_dim': 1024,
    'decoder_max_step': 2000,
    'decoder_dropout': 0.1,
    'decoder_early_stopping': True,
    'attention_rnn_dim': 1024,
    'attention_hidden_dim': 128,
    'attention_location_n_filter': 32,
    'attention_location_kernel_size': 31,
    'attention_dropout': 0.1,
    'prenet_dim': 256,
    'postnet_n_convolution': 5,
    'postnet_kernel_size': 5,
    'postnet_embedding_dim': 512,
    'gate_threshold': 0.5,
}

_MODEL_CONFIG_AND_URLS: Dict[str, Tuple[str, Dict[str, Any]]] = {
    'tacotron2_english_characters_1500_epochs_ljspeech': (
        'https://download.pytorch.org/models/audio/tacotron2_english_characters_1500_epochs_ljspeech.pth',
        dict(
            n_symbol=38,
            **_DEFAULT_PARAMETERS,
        )
    ),
    'tacotron2_english_characters_1500_epochs_wavernn_ljspeech': (
        'https://download.pytorch.org/models/audio/tacotron2_english_characters_1500_epochs_wavernn_ljspeech.pth',
        dict(
            n_symbol=38,
            **_DEFAULT_PARAMETERS,
        )
    ),
    'tacotron2_english_phonemes_1500_epochs_ljspeech': (
        'https://download.pytorch.org/models/audio/tacotron2_english_phonemes_1500_epochs_ljspeech.pth',
        dict(
            n_symbol=96,
            **_DEFAULT_PARAMETERS,
        )
    ),
    'tacotron2_english_phonemes_1500_epochs_wavernn_ljspeech': (
        'https://download.pytorch.org/models/audio/tacotron2_english_phonemes_1500_epochs_wavernn_ljspeech.pth',
        dict(
            n_symbol=96,
            **_DEFAULT_PARAMETERS,
        )
    )
}


def _get_linear_layer(
    in_dim: int, out_dim: int, bias: bool = True, w_init_gain: str = "linear"
) -> torch.nn.Linear:
    r"""Linear layer with xavier uniform initialization.

    Args:
        in_dim (int): Size of each input sample.
        out_dim (int): Size of each output sample.
        bias (bool, optional): If set to ``False``, the layer will not learn an additive bias. (Default: ``True``)
        w_init_gain (str, optional): Parameter passed to ``torch.nn.init.calculate_gain``
            for setting the gain parameter of ``xavier_uniform_``. (Default: ``linear``)

    Returns:
        (torch.nn.Linear): The corresponding linear layer.
    """
    linear = torch.nn.Linear(in_dim, out_dim, bias=bias)
    torch.nn.init.xavier_uniform_(
        linear.weight, gain=torch.nn.init.calculate_gain(w_init_gain)
    )
    return linear


def _get_conv1d_layer(
    in_channels: int,
    out_channels: int,
    kernel_size: int = 1,
    stride: int = 1,
    padding: Optional[Union[str, int, Tuple[int]]] = None,
    dilation: int = 1,
    bias: bool = True,
    w_init_gain: str = "linear",
) -> torch.nn.Conv1d:
    r"""1D convolution with xavier uniform initialization.

    Args:
        in_channels (int): Number of channels in the input image.
        out_channels (int): Number of channels produced by the convolution.
        kernel_size (int, optional): Number of channels in the input image. (Default: ``1``)
        stride (int, optional): Number of channels in the input image. (Default: ``1``)
        padding (str, int or tuple, optional): Padding added to both sides of the input.
            (Default: dilation * (kernel_size - 1) / 2)
        dilation (int, optional): Number of channels in the input image. (Default: ``1``)
        w_init_gain (str, optional): Parameter passed to ``torch.nn.init.calculate_gain``
            for setting the gain parameter of ``xavier_uniform_``. (Default: ``linear``)

    Returns:
        (torch.nn.Conv1d): The corresponding Conv1D layer.
    """
    if padding is None:
        assert kernel_size % 2 == 1
        padding = int(dilation * (kernel_size - 1) / 2)

    conv1d = torch.nn.Conv1d(
        in_channels,
        out_channels,
        kernel_size=kernel_size,
        stride=stride,
        padding=padding,
        dilation=dilation,
        bias=bias,
    )

    torch.nn.init.xavier_uniform_(
        conv1d.weight, gain=torch.nn.init.calculate_gain(w_init_gain)
    )

    return conv1d


def _get_mask_from_lengths(lengths: Tensor) -> Tensor:
    r"""Returns a binary mask based on ``lengths``. The ``i``-th row and ``j``-th column of the mask
    is ``1`` if ``j`` is smaller than ``i``-th element of ``lengths.

    Args:
        lengths (Tensor): The length of each element in the batch, with shape (n_batch, ).

    Returns:
        mask (Tensor): The binary mask, with shape (n_batch, max of ``lengths``).
    """
    max_len = torch.max(lengths).item()
    ids = torch.arange(0, max_len, device=lengths.device, dtype=lengths.dtype)
    mask = (ids < lengths.unsqueeze(1)).byte()
    mask = torch.le(mask, 0)
    return mask


class _LocationLayer(nn.Module):
    r"""Location layer used in the Attention model.

    Args:
        attention_n_filter (int): Number of filters for attention model.
        attention_kernel_size (int): Kernel size for attention model.
        attention_hidden_dim (int): Dimension of attention hidden representation.
    """

    def __init__(
        self,
        attention_n_filter: int,
        attention_kernel_size: int,
        attention_hidden_dim: int,
    ):
        super().__init__()
        padding = int((attention_kernel_size - 1) / 2)
        self.location_conv = _get_conv1d_layer(
            2,
            attention_n_filter,
            kernel_size=attention_kernel_size,
            padding=padding,
            bias=False,
            stride=1,
            dilation=1,
        )
        self.location_dense = _get_linear_layer(
            attention_n_filter, attention_hidden_dim, bias=False, w_init_gain="tanh"
        )

    def forward(self, attention_weights_cat: Tensor) -> Tensor:
        r"""Location layer used in the Attention model.

        Args:
            attention_weights_cat (Tensor): Cumulative and previous attention weights
                with shape (n_batch, 2, max of ``text_lengths``).

        Returns:
            processed_attention (Tensor): Cumulative and previous attention weights
                with shape (n_batch, ``attention_hidden_dim``).
        """
        # (n_batch, attention_n_filter, text_lengths.max())
        processed_attention = self.location_conv(attention_weights_cat)
        processed_attention = processed_attention.transpose(1, 2)
        # (n_batch, text_lengths.max(), attention_hidden_dim)
        processed_attention = self.location_dense(processed_attention)
        return processed_attention


class _Attention(nn.Module):
    r"""Locally sensitive attention model.

    Args:
        attention_rnn_dim (int): Number of hidden units for RNN.
        encoder_embedding_dim (int): Number of embedding dimensions in the Encoder.
        attention_hidden_dim (int): Dimension of attention hidden representation.
        attention_location_n_filter (int): Number of filters for Attention model.
        attention_location_kernel_size (int): Kernel size for Attention model.
    """

    def __init__(
        self,
        attention_rnn_dim: int,
        encoder_embedding_dim: int,
        attention_hidden_dim: int,
        attention_location_n_filter: int,
        attention_location_kernel_size: int,
    ) -> None:
        super().__init__()
        self.query_layer = _get_linear_layer(
            attention_rnn_dim, attention_hidden_dim, bias=False, w_init_gain="tanh"
        )
        self.memory_layer = _get_linear_layer(
            encoder_embedding_dim, attention_hidden_dim, bias=False, w_init_gain="tanh"
        )
        self.v = _get_linear_layer(attention_hidden_dim, 1, bias=False)
        self.location_layer = _LocationLayer(
            attention_location_n_filter,
            attention_location_kernel_size,
            attention_hidden_dim,
        )
        self.score_mask_value = -float("inf")

    def _get_alignment_energies(
        self, query: Tensor, processed_memory: Tensor, attention_weights_cat: Tensor
    ) -> Tensor:
        r"""Get the alignment vector.

        Args:
            query (Tensor): Decoder output with shape (n_batch, n_mels * n_frames_per_step).
            processed_memory (Tensor): Processed Encoder outputs
                with shape (n_batch, max of ``text_lengths``, attention_hidden_dim).
            attention_weights_cat (Tensor): Cumulative and previous attention weights
                with shape (n_batch, 2, max of ``text_lengths``).

        Returns:
            alignment (Tensor): attention weights, it is a tensor with shape (batch, max of ``text_lengths``).
        """

        processed_query = self.query_layer(query.unsqueeze(1))
        processed_attention_weights = self.location_layer(attention_weights_cat)
        energies = self.v(
            torch.tanh(processed_query + processed_attention_weights + processed_memory)
        )

        alignment = energies.squeeze(2)
        return alignment

    def forward(
        self,
        attention_hidden_state: Tensor,
        memory: Tensor,
        processed_memory: Tensor,
        attention_weights_cat: Tensor,
        mask: Tensor,
    ) -> Tuple[Tensor, Tensor]:
        r"""Pass the input through the Attention model.

        Args:
            attention_hidden_state (Tensor): Attention rnn last output with shape (n_batch, ``attention_rnn_dim``).
            memory (Tensor): Encoder outputs with shape (n_batch, max of ``text_lengths``, ``encoder_embedding_dim``).
            processed_memory (Tensor): Processed Encoder outputs
                with shape (n_batch, max of ``text_lengths``, ``attention_hidden_dim``).
            attention_weights_cat (Tensor): Previous and cumulative attention weights
                with shape (n_batch, current_num_frames * 2, max of ``text_lengths``).
            mask (Tensor): Binary mask for padded data with shape (n_batch, current_num_frames).

        Returns:
            attention_context (Tensor): Context vector with shape (n_batch, ``encoder_embedding_dim``).
            attention_weights (Tensor): Attention weights with shape (n_batch, max of ``text_lengths``).
        """
        alignment = self._get_alignment_energies(
            attention_hidden_state, processed_memory, attention_weights_cat
        )

        alignment = alignment.masked_fill(mask, self.score_mask_value)

        attention_weights = F.softmax(alignment, dim=1)
        attention_context = torch.bmm(attention_weights.unsqueeze(1), memory)
        attention_context = attention_context.squeeze(1)

        return attention_context, attention_weights


class _Prenet(nn.Module):
    r"""Prenet Module. It is consists of ``len(output_size)`` linear layers.

    Args:
        in_dim (int): The size of each input sample.
        output_sizes (list): The output dimension of each linear layers.
    """

    def __init__(self, in_dim: int, out_sizes: List[int]) -> None:
        super().__init__()
        in_sizes = [in_dim] + out_sizes[:-1]
        self.layers = nn.ModuleList(
            [
                _get_linear_layer(in_size, out_size, bias=False)
                for (in_size, out_size) in zip(in_sizes, out_sizes)
            ]
        )

    def forward(self, x: Tensor) -> Tensor:
        r"""Pass the input through Prenet.

        Args:
            x (Tensor): The input sequence to Prenet with shape (n_batch, in_dim).

        Return:
            x (Tensor): Tensor with shape (n_batch, sizes[-1])
        """

        for linear in self.layers:
            x = F.dropout(F.relu(linear(x)), p=0.5, training=True)
        return x


class _Postnet(nn.Module):
    r"""Postnet Module.

    Args:
        n_mels (int): Number of mel bins.
        postnet_embedding_dim (int): Postnet embedding dimension.
        postnet_kernel_size (int): Postnet kernel size.
        postnet_n_convolution (int): Number of postnet convolutions.
    """

    def __init__(
        self,
        n_mels: int,
        postnet_embedding_dim: int,
        postnet_kernel_size: int,
        postnet_n_convolution: int,
    ):
        super().__init__()
        self.convolutions = nn.ModuleList()

        for i in range(postnet_n_convolution):
            in_channels = n_mels if i == 0 else postnet_embedding_dim
            out_channels = n_mels if i == (postnet_n_convolution - 1) else postnet_embedding_dim
            init_gain = "linear" if i == (postnet_n_convolution - 1) else "tanh"
            num_features = n_mels if i == (postnet_n_convolution - 1) else postnet_embedding_dim
            self.convolutions.append(
                nn.Sequential(
                    _get_conv1d_layer(
                        in_channels,
                        out_channels,
                        kernel_size=postnet_kernel_size,
                        stride=1,
                        padding=int((postnet_kernel_size - 1) / 2),
                        dilation=1,
                        w_init_gain=init_gain,
                    ),
                    nn.BatchNorm1d(num_features),
                )
            )

        self.n_convs = len(self.convolutions)

    def forward(self, x: Tensor) -> Tensor:
        r"""Pass the input through Postnet.

        Args:
            x (Tensor): The input sequence with shape (n_batch, ``n_mels``, max of ``mel_specgram_lengths``).

        Return:
            x (Tensor): Tensor with shape (n_batch, ``n_mels``, max of ``mel_specgram_lengths``).
        """

        for i, conv in enumerate(self.convolutions):
            if i < self.n_convs - 1:
                x = F.dropout(torch.tanh(conv(x)), 0.5, training=self.training)
            else:
                x = F.dropout(conv(x), 0.5, training=self.training)

        return x


class _Encoder(nn.Module):
    r"""Encoder Module.

    Args:
        encoder_embedding_dim (int): Number of embedding dimensions in the encoder.
        encoder_n_convolution (int): Number of convolution layers in the encoder.
        encoder_kernel_size (int): The kernel size in the encoder.

    Examples
        >>> encoder = _Encoder(3, 512, 5)
        >>> input = torch.rand(10, 20, 30)
        >>> output = encoder(input)  # shape: (10, 30, 512)
    """

    def __init__(
        self,
        encoder_embedding_dim: int,
        encoder_n_convolution: int,
        encoder_kernel_size: int,
    ) -> None:
        super().__init__()

        self.convolutions = nn.ModuleList()
        for _ in range(encoder_n_convolution):
            conv_layer = nn.Sequential(
                _get_conv1d_layer(
                    encoder_embedding_dim,
                    encoder_embedding_dim,
                    kernel_size=encoder_kernel_size,
                    stride=1,
                    padding=int((encoder_kernel_size - 1) / 2),
                    dilation=1,
                    w_init_gain="relu",
                ),
                nn.BatchNorm1d(encoder_embedding_dim),
            )
            self.convolutions.append(conv_layer)

        self.lstm = nn.LSTM(
            encoder_embedding_dim,
            int(encoder_embedding_dim / 2),
            1,
            batch_first=True,
            bidirectional=True,
        )
        self.lstm.flatten_parameters()

    def forward(self, x: Tensor, input_lengths: Tensor) -> Tensor:
        r"""Pass the input through the Encoder.

        Args:
            x (Tensor): The input sequences with shape (n_batch, encoder_embedding_dim, n_seq).
            input_lengths (Tensor): The length of each input sequence with shape (n_batch, ).

        Return:
            x (Tensor): A tensor with shape (n_batch, n_seq, encoder_embedding_dim).
        """

        for conv in self.convolutions:
            x = F.dropout(F.relu(conv(x)), 0.5, self.training)

        x = x.transpose(1, 2)

        input_lengths = input_lengths.cpu()
        x = nn.utils.rnn.pack_padded_sequence(x, input_lengths, batch_first=True)

        outputs, _ = self.lstm(x)
        outputs, _ = nn.utils.rnn.pad_packed_sequence(outputs, batch_first=True)

        return outputs


class _Decoder(nn.Module):
    r"""Decoder with Attention model.

    Args:
        n_mels (int): number of mel bins
        n_frames_per_step (int): number of frames processed per step, only 1 is supported
        encoder_embedding_dim (int): the number of embedding dimensions in the encoder.
        decoder_rnn_dim (int): number of units in decoder LSTM
        decoder_max_step (int): maximum number of output mel spectrograms
        decoder_dropout (float): dropout probability for decoder LSTM
        decoder_early_stopping (bool): stop decoding when all samples are finished
        attention_rnn_dim (int): number of units in attention LSTM
        attention_hidden_dim (int): dimension of attention hidden representation
        attention_location_n_filter (int): number of filters for attention model
        attention_location_kernel_size (int): kernel size for attention model
        attention_dropout (float): dropout probability for attention LSTM
        prenet_dim (int): number of ReLU units in prenet layers
        gate_threshold (float): probability threshold for stop token
    """

    def __init__(
        self,
        n_mels: int,
        n_frames_per_step: int,
        encoder_embedding_dim: int,
        decoder_rnn_dim: int,
        decoder_max_step: int,
        decoder_dropout: float,
        decoder_early_stopping: bool,
        attention_rnn_dim: int,
        attention_hidden_dim: int,
        attention_location_n_filter: int,
        attention_location_kernel_size: int,
        attention_dropout: float,
        prenet_dim: int,
        gate_threshold: float,
    ) -> None:

        super().__init__()
        self.n_mels = n_mels
        self.n_frames_per_step = n_frames_per_step
        self.encoder_embedding_dim = encoder_embedding_dim
        self.attention_rnn_dim = attention_rnn_dim
        self.decoder_rnn_dim = decoder_rnn_dim
        self.prenet_dim = prenet_dim
        self.decoder_max_step = decoder_max_step
        self.gate_threshold = gate_threshold
        self.attention_dropout = attention_dropout
        self.decoder_dropout = decoder_dropout
        self.decoder_early_stopping = decoder_early_stopping

        self.prenet = _Prenet(n_mels * n_frames_per_step, [prenet_dim, prenet_dim])

        self.attention_rnn = nn.LSTMCell(
            prenet_dim + encoder_embedding_dim, attention_rnn_dim
        )

        self.attention_layer = _Attention(
            attention_rnn_dim,
            encoder_embedding_dim,
            attention_hidden_dim,
            attention_location_n_filter,
            attention_location_kernel_size,
        )

        self.decoder_rnn = nn.LSTMCell(
            attention_rnn_dim + encoder_embedding_dim, decoder_rnn_dim, True
        )

        self.linear_projection = _get_linear_layer(
            decoder_rnn_dim + encoder_embedding_dim, n_mels * n_frames_per_step
        )

        self.gate_layer = _get_linear_layer(
            decoder_rnn_dim + encoder_embedding_dim, 1, bias=True, w_init_gain="sigmoid"
        )

    def _get_initial_frame(self, memory: Tensor) -> Tensor:
        r"""Gets all zeros frames to use as the first decoder input.

        Args:
            memory (Tensor): Encoder outputs with shape (n_batch, max of ``text_lengths``, ``encoder_embedding_dim``).

        Returns:
            decoder_input (Tensor): all zeros frames with shape
                (n_batch, max of ``text_lengths``, ``n_mels * n_frames_per_step``).
        """

        n_batch = memory.size(0)
        dtype = memory.dtype
        device = memory.device
        decoder_input = torch.zeros(
            n_batch, self.n_mels * self.n_frames_per_step, dtype=dtype, device=device
        )
        return decoder_input

    def _initialize_decoder_states(
        self, memory: Tensor
    ) -> Tuple[Tensor, Tensor, Tensor, Tensor, Tensor, Tensor, Tensor, Tensor]:
        r"""Initializes attention rnn states, decoder rnn states, attention
        weights, attention cumulative weights, attention context, stores memory
        and stores processed memory.

        Args:
            memory (Tensor): Encoder outputs with shape (n_batch, max of ``text_lengths``, ``encoder_embedding_dim``).

        Returns:
            attention_hidden (Tensor): Hidden state of the attention LSTM with shape (n_batch, ``attention_rnn_dim``).
            attention_cell (Tensor): Hidden state of the attention LSTM with shape (n_batch, ``attention_rnn_dim``).
            decoder_hidden (Tensor): Hidden state of the decoder LSTM with shape (n_batch, ``decoder_rnn_dim``).
            decoder_cell (Tensor): Hidden state of the decoder LSTM with shape (n_batch, ``decoder_rnn_dim``).
            attention_weights (Tensor): Attention weights with shape (n_batch, max of ``text_lengths``).
            attention_weights_cum (Tensor): Cumulated attention weights with shape (n_batch, max of ``text_lengths``).
            attention_context (Tensor): Context vector with shape (n_batch, ``encoder_embedding_dim``).
            processed_memory (Tensor): Processed encoder outputs
                with shape (n_batch, max of ``text_lengths``, ``attention_hidden_dim``).
        """
        n_batch = memory.size(0)
        max_time = memory.size(1)
        dtype = memory.dtype
        device = memory.device

        attention_hidden = torch.zeros(
            n_batch, self.attention_rnn_dim, dtype=dtype, device=device
        )
        attention_cell = torch.zeros(
            n_batch, self.attention_rnn_dim, dtype=dtype, device=device
        )

        decoder_hidden = torch.zeros(
            n_batch, self.decoder_rnn_dim, dtype=dtype, device=device
        )
        decoder_cell = torch.zeros(
            n_batch, self.decoder_rnn_dim, dtype=dtype, device=device
        )

        attention_weights = torch.zeros(n_batch, max_time, dtype=dtype, device=device)
        attention_weights_cum = torch.zeros(
            n_batch, max_time, dtype=dtype, device=device
        )
        attention_context = torch.zeros(
            n_batch, self.encoder_embedding_dim, dtype=dtype, device=device
        )

        processed_memory = self.attention_layer.memory_layer(memory)

        return (
            attention_hidden,
            attention_cell,
            decoder_hidden,
            decoder_cell,
            attention_weights,
            attention_weights_cum,
            attention_context,
            processed_memory,
        )

    def _parse_decoder_inputs(self, decoder_inputs: Tensor) -> Tensor:
        r"""Prepares decoder inputs.

        Args:
            decoder_inputs (Tensor): Inputs used for teacher-forced training, i.e. mel-specs,
                with shape (n_batch, ``n_mels``, max of ``mel_specgram_lengths``)

        Returns:
            inputs (Tensor): Processed decoder inputs with shape (max of ``mel_specgram_lengths``, n_batch, ``n_mels``).
        """
        # (n_batch, n_mels, mel_specgram_lengths.max()) -> (n_batch, mel_specgram_lengths.max(), n_mels)
        decoder_inputs = decoder_inputs.transpose(1, 2)
        decoder_inputs = decoder_inputs.view(
            decoder_inputs.size(0),
            int(decoder_inputs.size(1) / self.n_frames_per_step),
            -1,
        )
        # (n_batch, mel_specgram_lengths.max(), n_mels) -> (mel_specgram_lengths.max(), n_batch, n_mels)
        decoder_inputs = decoder_inputs.transpose(0, 1)
        return decoder_inputs

    def _parse_decoder_outputs(
        self, mel_specgram: Tensor, gate_outputs: Tensor, alignments: Tensor
    ) -> Tuple[Tensor, Tensor, Tensor]:
        r"""Prepares decoder outputs for output

        Args:
            mel_specgram (Tensor): mel spectrogram with shape (max of ``mel_specgram_lengths``, n_batch, ``n_mels``)
            gate_outputs (Tensor): predicted stop token with shape (max of ``mel_specgram_lengths``, n_batch)
            alignments (Tensor): sequence of attention weights from the decoder
                with shape (max of ``mel_specgram_lengths``, n_batch, max of ``text_lengths``)

        Returns:
            mel_specgram (Tensor): mel spectrogram with shape (n_batch, ``n_mels``, max of ``mel_specgram_lengths``)
            gate_outputs (Tensor): predicted stop token with shape (n_batch, max of ``mel_specgram_lengths``)
            alignments (Tensor): sequence of attention weights from the decoder
                with shape (n_batch, max of ``mel_specgram_lengths``, max of ``text_lengths``)
        """
        # (mel_specgram_lengths.max(), n_batch, text_lengths.max())
        # -> (n_batch, mel_specgram_lengths.max(), text_lengths.max())
        alignments = alignments.transpose(0, 1).contiguous()
        # (mel_specgram_lengths.max(), n_batch) -> (n_batch, mel_specgram_lengths.max())
        gate_outputs = gate_outputs.transpose(0, 1).contiguous()
        # (mel_specgram_lengths.max(), n_batch, n_mels) -> (n_batch, mel_specgram_lengths.max(), n_mels)
        mel_specgram = mel_specgram.transpose(0, 1).contiguous()
        # decouple frames per step
        shape = (mel_specgram.shape[0], -1, self.n_mels)
        mel_specgram = mel_specgram.view(*shape)
        # (n_batch, mel_specgram_lengths.max(), n_mels) -> (n_batch, n_mels, T_out)
        mel_specgram = mel_specgram.transpose(1, 2)

        return mel_specgram, gate_outputs, alignments

    def decode(
        self,
        decoder_input: Tensor,
        attention_hidden: Tensor,
        attention_cell: Tensor,
        decoder_hidden: Tensor,
        decoder_cell: Tensor,
        attention_weights: Tensor,
        attention_weights_cum: Tensor,
        attention_context: Tensor,
        memory: Tensor,
        processed_memory: Tensor,
        mask: Tensor,
    ) -> Tuple[Tensor, Tensor, Tensor, Tensor, Tensor, Tensor, Tensor, Tensor, Tensor]:
        r"""Decoder step using stored states, attention and memory

        Args:
            decoder_input (Tensor): Output of the Prenet with shape (n_batch, ``prenet_dim``).
            attention_hidden (Tensor): Hidden state of the attention LSTM with shape (n_batch, ``attention_rnn_dim``).
            attention_cell (Tensor): Hidden state of the attention LSTM with shape (n_batch, ``attention_rnn_dim``).
            decoder_hidden (Tensor): Hidden state of the decoder LSTM with shape (n_batch, ``decoder_rnn_dim``).
            decoder_cell (Tensor): Hidden state of the decoder LSTM with shape (n_batch, ``decoder_rnn_dim``).
            attention_weights (Tensor): Attention weights with shape (n_batch, max of ``text_lengths``).
            attention_weights_cum (Tensor): Cumulated attention weights with shape (n_batch, max of ``text_lengths``).
            attention_context (Tensor): Context vector with shape (n_batch, ``encoder_embedding_dim``).
            memory (Tensor): Encoder output with shape (n_batch, max of ``text_lengths``, ``encoder_embedding_dim``).
            processed_memory (Tensor): Processed Encoder outputs
                with shape (n_batch, max of ``text_lengths``, ``attention_hidden_dim``).
            mask (Tensor): Binary mask for padded data with shape (n_batch, current_num_frames).

        Returns:
            decoder_output: Predicted mel spectrogram for the current frame with shape (n_batch, ``n_mels``).
            gate_prediction (Tensor): Prediction of the stop token with shape (n_batch, ``1``).
            attention_hidden (Tensor): Hidden state of the attention LSTM with shape (n_batch, ``attention_rnn_dim``).
            attention_cell (Tensor): Hidden state of the attention LSTM with shape (n_batch, ``attention_rnn_dim``).
            decoder_hidden (Tensor): Hidden state of the decoder LSTM with shape (n_batch, ``decoder_rnn_dim``).
            decoder_cell (Tensor): Hidden state of the decoder LSTM with shape (n_batch, ``decoder_rnn_dim``).
            attention_weights (Tensor): Attention weights with shape (n_batch, max of ``text_lengths``).
            attention_weights_cum (Tensor): Cumulated attention weights with shape (n_batch, max of ``text_lengths``).
            attention_context (Tensor): Context vector with shape (n_batch, ``encoder_embedding_dim``).
        """
        cell_input = torch.cat((decoder_input, attention_context), -1)

        attention_hidden, attention_cell = self.attention_rnn(
            cell_input, (attention_hidden, attention_cell)
        )
        attention_hidden = F.dropout(
            attention_hidden, self.attention_dropout, self.training
        )

        attention_weights_cat = torch.cat(
            (attention_weights.unsqueeze(1), attention_weights_cum.unsqueeze(1)), dim=1
        )
        attention_context, attention_weights = self.attention_layer(
            attention_hidden, memory, processed_memory, attention_weights_cat, mask
        )

        attention_weights_cum += attention_weights
        decoder_input = torch.cat((attention_hidden, attention_context), -1)

        decoder_hidden, decoder_cell = self.decoder_rnn(
            decoder_input, (decoder_hidden, decoder_cell)
        )
        decoder_hidden = F.dropout(decoder_hidden, self.decoder_dropout, self.training)

        decoder_hidden_attention_context = torch.cat(
            (decoder_hidden, attention_context), dim=1
        )
        decoder_output = self.linear_projection(decoder_hidden_attention_context)

        gate_prediction = self.gate_layer(decoder_hidden_attention_context)

        return (
            decoder_output,
            gate_prediction,
            attention_hidden,
            attention_cell,
            decoder_hidden,
            decoder_cell,
            attention_weights,
            attention_weights_cum,
            attention_context,
        )

    def forward(
        self, memory: Tensor, mel_specgram_truth: Tensor, memory_lengths: Tensor
    ) -> Tuple[Tensor, Tensor, Tensor]:
        r"""Decoder forward pass for training.

        Args:
            memory (Tensor): Encoder outputs
                with shape (n_batch, max of ``text_lengths``, ``encoder_embedding_dim``).
            mel_specgram_truth (Tensor): Decoder ground-truth mel-specs for teacher forcing
                with shape (n_batch, ``n_mels``, max of ``mel_specgram_lengths``).
            memory_lengths (Tensor): Encoder output lengths for attention masking
                (the same as ``text_lengths``) with shape (n_batch, ).

        Returns:
            mel_specgram (Tensor): Predicted mel spectrogram
                with shape (n_batch, ``n_mels``, max of ``mel_specgram_lengths``).
            gate_outputs (Tensor): Predicted stop token for each timestep
                with shape (n_batch,  max of ``mel_specgram_lengths``).
            alignments (Tensor): Sequence of attention weights from the decoder
                with shape (n_batch,  max of ``mel_specgram_lengths``, max of ``text_lengths``).
        """

        decoder_input = self._get_initial_frame(memory).unsqueeze(0)
        decoder_inputs = self._parse_decoder_inputs(mel_specgram_truth)
        decoder_inputs = torch.cat((decoder_input, decoder_inputs), dim=0)
        decoder_inputs = self.prenet(decoder_inputs)

        mask = _get_mask_from_lengths(memory_lengths)
        (
            attention_hidden,
            attention_cell,
            decoder_hidden,
            decoder_cell,
            attention_weights,
            attention_weights_cum,
            attention_context,
            processed_memory,
        ) = self._initialize_decoder_states(memory)

        mel_outputs, gate_outputs, alignments = [], [], []
        while len(mel_outputs) < decoder_inputs.size(0) - 1:
            decoder_input = decoder_inputs[len(mel_outputs)]
            (
                mel_output,
                gate_output,
                attention_hidden,
                attention_cell,
                decoder_hidden,
                decoder_cell,
                attention_weights,
                attention_weights_cum,
                attention_context,
            ) = self.decode(
                decoder_input,
                attention_hidden,
                attention_cell,
                decoder_hidden,
                decoder_cell,
                attention_weights,
                attention_weights_cum,
                attention_context,
                memory,
                processed_memory,
                mask,
            )

            mel_outputs += [mel_output.squeeze(1)]
            gate_outputs += [gate_output.squeeze()]
            alignments += [attention_weights]

        mel_specgram, gate_outputs, alignments = self._parse_decoder_outputs(
            torch.stack(mel_outputs), torch.stack(gate_outputs), torch.stack(alignments)
        )

        return mel_specgram, gate_outputs, alignments

    def _get_go_frame(self, memory: Tensor) -> Tensor:
        """Gets all zeros frames to use as the first decoder input

        args:
            memory (Tensor): Encoder outputs
                with shape (n_batch, max of ``text_lengths``, ``encoder_embedding_dim``).

        returns:
            decoder_input (Tensor): All zeros frames with shape(n_batch, ``n_mels`` * ``n_frame_per_step``).
        """

        n_batch = memory.size(0)
        dtype = memory.dtype
        device = memory.device
        decoder_input = torch.zeros(
            n_batch, self.n_mels * self.n_frames_per_step, dtype=dtype, device=device
        )
        return decoder_input

    @torch.jit.export
    def infer(self,
              memory: Tensor,
              memory_lengths: Tensor) -> Tuple[Tensor, Tensor, Tensor, Tensor]:
        """Decoder inference

        Args:
            memory (Tensor): Encoder outputs
                with shape (n_batch, max of ``text_lengths``, ``encoder_embedding_dim``).
            memory_lengths (Tensor): Encoder output lengths for attention masking
                (the same as ``text_lengths``) with shape (n_batch, ).

        Returns:
            mel_specgram (Tensor): Predicted mel spectrogram
                with shape (n_batch, ``n_mels``, max of ``mel_specgram_lengths``).
            mel_specgram_lengths (Tensor): the length of the predicted mel spectrogram (n_batch, ))
            gate_outputs (Tensor): Predicted stop token for each timestep
                with shape (n_batch,  max of ``mel_specgram_lengths``).
            alignments (Tensor): Sequence of attention weights from the decoder
                with shape (n_batch,  max of ``mel_specgram_lengths``, max of ``text_lengths``).
        """
        decoder_input = self._get_go_frame(memory)

        mask = _get_mask_from_lengths(memory_lengths)
        (
            attention_hidden,
            attention_cell,
            decoder_hidden,
            decoder_cell,
            attention_weights,
            attention_weights_cum,
            attention_context,
            processed_memory,
        ) = self._initialize_decoder_states(memory)

        mel_specgram_lengths = torch.ones(
            [memory.size(0)], dtype=torch.int32, device=memory.device
        )
        not_finished = torch.ones(
            [memory.size(0)], dtype=torch.int32, device=memory.device
        )

        mel_specgrams, gate_outputs, alignments = (
            torch.zeros(1, dtype=memory.dtype),
            torch.zeros(1, dtype=memory.dtype),
            torch.zeros(1, dtype=memory.dtype),
        )
        first_iter = True
        while True:
            decoder_input = self.prenet(decoder_input)
            (
                mel_specgram,
                gate_output,
                attention_hidden,
                attention_cell,
                decoder_hidden,
                decoder_cell,
                attention_weights,
                attention_weights_cum,
                attention_context,
            ) = self.decode(
                decoder_input,
                attention_hidden,
                attention_cell,
                decoder_hidden,
                decoder_cell,
                attention_weights,
                attention_weights_cum,
                attention_context,
                memory,
                processed_memory,
                mask,
            )

            if first_iter:
                mel_specgrams = mel_specgram.unsqueeze(0)
                gate_outputs = gate_output.transpose(0, 1)
                alignments = attention_weights
                first_iter = False
            else:
                mel_specgrams = torch.cat((mel_specgrams, mel_specgram.unsqueeze(0)), dim=0)
                gate_outputs = torch.cat((gate_outputs, gate_output.transpose(0, 1)), dim=0)
                alignments = torch.cat((alignments, attention_weights), dim=0)

            dec = torch.le(torch.sigmoid(gate_output), self.gate_threshold).to(torch.int32).squeeze(1)

            not_finished = not_finished * dec

            if self.decoder_early_stopping and torch.sum(not_finished) == 0:
                break
            if len(mel_specgrams) == self.decoder_max_step:
                warnings.warn("Reached max decoder steps")
                break

            mel_specgram_lengths += not_finished
            decoder_input = mel_specgram

        mel_specgrams, gate_outputs, alignments = self._parse_decoder_outputs(
            mel_specgrams, gate_outputs, alignments
        )

        return mel_specgrams, mel_specgram_lengths, gate_outputs, alignments


class Tacotron2(nn.Module):
    r"""Tacotron2 model based on the implementation from
    `Nvidia <https://github.com/NVIDIA/DeepLearningExamples/>`_.

    The original implementation was introduced in
    *Natural TTS Synthesis by Conditioning WaveNet on Mel Spectrogram Predictions*
    [:footcite:`shen2018natural`].

    Args:
        mask_padding (bool, optional): Use mask padding (Default: ``False``).
        n_mels (int, optional): Number of mel bins (Default: ``80``).
        n_symbol (int, optional): Number of symbols for the input text (Default: ``148``).
        n_frames_per_step (int, optional): Number of frames processed per step, only 1 is supported (Default: ``1``).
        symbol_embedding_dim (int, optional): Input embedding dimension (Default: ``512``).
        encoder_n_convolution (int, optional): Number of encoder convolutions (Default: ``3``).
        encoder_kernel_size (int, optional): Encoder kernel size (Default: ``5``).
        encoder_embedding_dim (int, optional): Encoder embedding dimension (Default: ``512``).
        decoder_rnn_dim (int, optional): Number of units in decoder LSTM (Default: ``1024``).
        decoder_max_step (int, optional): Maximum number of output mel spectrograms (Default: ``2000``).
        decoder_dropout (float, optional): Dropout probability for decoder LSTM (Default: ``0.1``).
        decoder_early_stopping (bool, optional): Continue decoding after all samples are finished (Default: ``True``).
        attention_rnn_dim (int, optional): Number of units in attention LSTM (Default: ``1024``).
        attention_hidden_dim (int, optional): Dimension of attention hidden representation (Default: ``128``).
        attention_location_n_filter (int, optional): Number of filters for attention model (Default: ``32``).
        attention_location_kernel_size (int, optional): Kernel size for attention model (Default: ``31``).
        attention_dropout (float, optional): Dropout probability for attention LSTM (Default: ``0.1``).
        prenet_dim (int, optional): Number of ReLU units in prenet layers (Default: ``256``).
        postnet_n_convolution (int, optional): Number of postnet convolutions (Default: ``5``).
        postnet_kernel_size (int, optional): Postnet kernel size (Default: ``5``).
        postnet_embedding_dim (int, optional): Postnet embedding dimension (Default: ``512``).
        gate_threshold (float, optional): Probability threshold for stop token (Default: ``0.5``).
    """

    def __init__(
        self,
        mask_padding: bool = False,
        n_mels: int = 80,
        n_symbol: int = 148,
        n_frames_per_step: int = 1,
        symbol_embedding_dim: int = 512,
        encoder_embedding_dim: int = 512,
        encoder_n_convolution: int = 3,
        encoder_kernel_size: int = 5,
        decoder_rnn_dim: int = 1024,
        decoder_max_step: int = 2000,
        decoder_dropout: float = 0.1,
        decoder_early_stopping: bool = True,
        attention_rnn_dim: int = 1024,
        attention_hidden_dim: int = 128,
        attention_location_n_filter: int = 32,
        attention_location_kernel_size: int = 31,
        attention_dropout: float = 0.1,
        prenet_dim: int = 256,
        postnet_n_convolution: int = 5,
        postnet_kernel_size: int = 5,
        postnet_embedding_dim: int = 512,
        gate_threshold: float = 0.5,
    ) -> None:
        super().__init__()

        self.mask_padding = mask_padding
        self.n_mels = n_mels
        self.n_frames_per_step = n_frames_per_step
        self.embedding = nn.Embedding(n_symbol, symbol_embedding_dim)
        std = sqrt(2.0 / (n_symbol + symbol_embedding_dim))
        val = sqrt(3.0) * std
        self.embedding.weight.data.uniform_(-val, val)
        self.encoder = _Encoder(
            encoder_embedding_dim, encoder_n_convolution, encoder_kernel_size
        )
        self.decoder = _Decoder(
            n_mels,
            n_frames_per_step,
            encoder_embedding_dim,
            decoder_rnn_dim,
            decoder_max_step,
            decoder_dropout,
            decoder_early_stopping,
            attention_rnn_dim,
            attention_hidden_dim,
            attention_location_n_filter,
            attention_location_kernel_size,
            attention_dropout,
            prenet_dim,
            gate_threshold,
        )
        self.postnet = _Postnet(
            n_mels, postnet_embedding_dim, postnet_kernel_size, postnet_n_convolution
        )

    def forward(
        self,
        text: Tensor,
        text_lengths: Tensor,
        mel_specgram: Tensor,
        mel_specgram_lengths: Tensor,
    ) -> Tuple[Tensor, Tensor, Tensor, Tensor]:
        r"""Pass the input through the Tacotron2 model. This is in teacher
        forcing mode, which is generally used for training.

        The input ``text`` should be padded with zeros to length max of ``text_lengths``.
        The input ``mel_specgram`` should be padded with zeros to length max of ``mel_specgram_lengths``.

        Args:
            text (Tensor): The input text to Tacotron2 with shape `(n_batch, max of text_lengths)`.
            text_lengths (Tensor): The length of each text with shape `(n_batch, )`.
            mel_specgram (Tensor): The target mel spectrogram
                with shape `(n_batch, n_mels, max of mel_specgram_lengths)`.
            mel_specgram_lengths (Tensor): The length of each mel spectrogram with shape `(n_batch, )`.

        Returns:
            Tensor, Tensor, Tensor, and Tensor:
                Tensor
                    Mel spectrogram before Postnet with shape `(n_batch, n_mels, max of mel_specgram_lengths)`.
                Tensor
                    Mel spectrogram after Postnet with shape `(n_batch, n_mels, max of mel_specgram_lengths)`.
                Tensor
                    The output for stop token at each time step with shape `(n_batch, max of mel_specgram_lengths)`.
                Tensor
                    Sequence of attention weights from the decoder with
                    shape `(n_batch, max of mel_specgram_lengths, max of text_lengths)`.
        """

        embedded_inputs = self.embedding(text).transpose(1, 2)

        encoder_outputs = self.encoder(embedded_inputs, text_lengths)
        mel_specgram, gate_outputs, alignments = self.decoder(
            encoder_outputs, mel_specgram, memory_lengths=text_lengths
        )

        mel_specgram_postnet = self.postnet(mel_specgram)
        mel_specgram_postnet = mel_specgram + mel_specgram_postnet

        if self.mask_padding:
            mask = _get_mask_from_lengths(mel_specgram_lengths)
            mask = mask.expand(self.n_mels, mask.size(0), mask.size(1))
            mask = mask.permute(1, 0, 2)

            mel_specgram.masked_fill_(mask, 0.0)
            mel_specgram_postnet.masked_fill_(mask, 0.0)
            gate_outputs.masked_fill_(mask[:, 0, :], 1e3)

        return mel_specgram, mel_specgram_postnet, gate_outputs, alignments

    @torch.jit.export
    def infer(self, text: Tensor, text_lengths: Optional[Tensor] = None) -> Tuple[Tensor, Tensor, Tensor]:
        r"""Using Tacotron2 for inference. The input is a batch of encoded
        sentences (text) and its corresponding lengths (text_lengths). The
        output is the generated mel spectrograms, its corresponding lengths, and
        the attention weights from the decoder.

        The input `text` should be padded with zeros to length max of ``text_lengths``.

        Args:
<<<<<<< HEAD
            text (Tensor): The input text to Tacotron2 with shape `(n_batch, max of text_lengths)`.
            text_lengths (Tensor): The length of each text with shape `(n_batch, )`.
=======
            text (Tensor): The input text to Tacotron2 with shape (n_batch, max of ``text_lengths``).
            text_lengths (Tensor or None, optional): The length of each text with shape `(n_batch, )`.
                If ``None``, it is assumed that the all the texts are valid. Default: ``None``
>>>>>>> c38ecd2e

        Return:
            Tensor, Tensor, and Tensor:
                Tensor
                    The predicted mel spectrogram with shape `(n_batch, n_mels, max of mel_specgram_lengths)`.
                Tensor
                    The length of the predicted mel spectrogram with shape `(n_batch, )`.
                Tensor
                    Sequence of attention weights from the decoder with shape
                    `(n_batch, max of mel_specgram_lengths, max of text_lengths)`.
        """
        n_batch, max_length = text.shape
        if text_lengths is None:
            text_lengths = torch.tensor([max_length]).expand(n_batch).to(text.device, text.dtype)

        assert text_lengths is not None  # For TorchScript compiler

        embedded_inputs = self.embedding(text).transpose(1, 2)
        encoder_outputs = self.encoder(embedded_inputs, text_lengths)
        mel_specgram, mel_specgram_lengths, _, alignments = self.decoder.infer(
            encoder_outputs, text_lengths
        )

        mel_outputs_postnet = self.postnet(mel_specgram)
        mel_outputs_postnet = mel_specgram + mel_outputs_postnet

        alignments = alignments.unfold(1, n_batch, n_batch).transpose(0, 2)

        return mel_outputs_postnet, mel_specgram_lengths, alignments


def tacotron2(checkpoint_name: str) -> Tacotron2:
    r"""Get pretrained Tacotron2 model.

    Args:
        checkpoint_name (str): The name of the checkpoint to load. Available checkpoints:

            - ``"tacotron2_english_characters_1500_epochs_ljspeech"``:

                Tacotron2 model trained with english characters as the input, with 1500 epochs,
                and on the LJSpeech dataset.
                The model is trained using the code of `examples/pipeline_tacotron2/main.py
                <https://github.com/pytorch/audio/tree/master/examples/pipeline_tacotron2>`_
                with default parameters.

            - ``"tacotron2_english_characters_1500_epochs_wavernn_ljspeech"``:

                Tacotron2 model trained with english characters as the input, with 1500 epochs,
                and on the LJSpeech dataset.
                The model is trained using the code of `examples/pipeline_tacotron2/main.py
                <https://github.com/pytorch/audio/tree/master/examples/pipeline_tacotron2>`_.
                For the parameters, the `win_length` is set to 1100, `hop_length` to 275,
                `n_fft` to 2048, `mel_fmin` to 40, and `mel_fmax` to 11025.
                The audio settings here matches the audio settings used for the pretrained
                checkpoint name `"wavernn_10k_epochs_8bits_ljspeech"` for WaveRNN.

            - ``"tacotron2_english_phonemes_1500_epochs_ljspeech"``:

                Tacotron2 model trained with english characters as the input, with 1500 epochs,
                and on the LJSpeech dataset.
                The model is trained using the code of `examples/pipeline_tacotron2/main.py
                <https://github.com/pytorch/audio/tree/master/examples/pipeline_tacotron2>`_.
                The text preprocessor is set to the `"english_phonemes"`.

            - ``"tacotron2_english_phonemes_1500_epochs_wavernn_ljspeech"``:

                Tacotron2 model trained with english characters as the input, with 1500 epochs,
                and on the LJSpeech dataset.
                The model is trained using the code of `examples/pipeline_tacotron2/main.py
                <https://github.com/pytorch/audio/tree/master/examples/pipeline_tacotron2>`_.
                The text preprocessor is set to the `"english_phonemes"`,
                `win_length` is set to 1100, `hop_length` to 275, `n_fft` to 2048,
                `mel_fmin` to 40, and `mel_fmax` to 11025.
                The audio settings here matches the audio settings used for the pretrained
                checkpoint name `"wavernn_10k_epochs_8bits_ljspeech"` for WaveRNN.
    """
    if checkpoint_name not in _MODEL_CONFIG_AND_URLS:
        raise ValueError(
            f"Unexpected checkpoint_name: '{checkpoint_name}'. "
            f"Valid choices are; {list(_MODEL_CONFIG_AND_URLS.keys())}")

    url, configs = _MODEL_CONFIG_AND_URLS[checkpoint_name]
    model = Tacotron2(**configs)
    state_dict = load_state_dict_from_url(url, progress=False)
    model.load_state_dict(state_dict)
    return model<|MERGE_RESOLUTION|>--- conflicted
+++ resolved
@@ -1141,16 +1141,11 @@
         The input `text` should be padded with zeros to length max of ``text_lengths``.
 
         Args:
-<<<<<<< HEAD
             text (Tensor): The input text to Tacotron2 with shape `(n_batch, max of text_lengths)`.
-            text_lengths (Tensor): The length of each text with shape `(n_batch, )`.
-=======
-            text (Tensor): The input text to Tacotron2 with shape (n_batch, max of ``text_lengths``).
             text_lengths (Tensor or None, optional): The length of each text with shape `(n_batch, )`.
                 If ``None``, it is assumed that the all the texts are valid. Default: ``None``
->>>>>>> c38ecd2e
-
-        Return:
+
+        Returns:
             Tensor, Tensor, and Tensor:
                 Tensor
                     The predicted mel spectrogram with shape `(n_batch, n_mels, max of mel_specgram_lengths)`.
